# Based on https://github.com/actions-rs/example/blob/master/.github/workflows/quickstart.yml
name: Test and Lint CW contracts

on:
  pull_request:
    branches:
      - "**"
    paths:
      - "contracts/**"
      - ".github/workflows/rust.yml"
  push:
    branches:
      - main
env:
  RUSTC_VERSION: 1.85.0
  RUSTC_TOOLCHAIN: "1.85.0-x86_64-unknown-linux-gnu"

jobs:
  test:
    name: Test Suite
    runs-on: ubuntu-latest

    steps:
      - name: Checkout sources
        uses: actions/checkout@v4

      - name: Install Rust
        uses: dtolnay/rust-toolchain@master
        with:
          toolchain: $RUSTC_VERSION
          components: rustfmt, clippy

      - name: Cache Rust dependencies
        uses: Swatinem/rust-cache@v2

      - name: Run unit tests
        run: |
          RUST_BACKTRACE=1 cargo unit-test --locked

      - name: Install wasm32
        run: |
          rustup target add wasm32-unknown-unknown

      - name: Compile WASM contract
        run: |
          RUSTFLAGS='-C link-arg=-s' cargo wasm --locked

  lints:
    name: Lints
    runs-on: ubuntu-latest
    defaults:
      run:
        working-directory: contracts
    steps:
      - name: Checkout sources
        uses: actions/checkout@v4

      - name: Install Rust
        uses: dtolnay/rust-toolchain@master
        with:
          toolchain: $RUSTC_VERSION
          components: rustfmt, clippy

      - name: Cache Rust dependencies
        uses: Swatinem/rust-cache@v2

      - name: Run cargo fmt
        run: |
          cargo fmt --all -- --check

      - name: Run cargo clippy
        run: |
          cargo clippy

      - name: Generate schema
        run: |
<<<<<<< HEAD
          ../scripts/generate_schema.sh lst_token lst_validators_registry
=======
          ../scripts/generate_schema.sh lst_token lst_validators_registry lst_reward_dispatcher
>>>>>>> 55d870b0

      - name: Verify schema
        uses: tj-actions/verify-changed-files@v14
        id: verify-schema
        with:
          files: |
            contracts/*/schema/**

      - name: Display changed schemas
        if: steps.verify-schema.outputs.files_changed == 'true'
        run: |
          echo "Changed files: ${{ steps.verify-schema.outputs.changed_files }}"<|MERGE_RESOLUTION|>--- conflicted
+++ resolved
@@ -74,11 +74,7 @@
 
       - name: Generate schema
         run: |
-<<<<<<< HEAD
-          ../scripts/generate_schema.sh lst_token lst_validators_registry
-=======
           ../scripts/generate_schema.sh lst_token lst_validators_registry lst_reward_dispatcher
->>>>>>> 55d870b0
 
       - name: Verify schema
         uses: tj-actions/verify-changed-files@v14
