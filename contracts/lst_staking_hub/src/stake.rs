<<<<<<< HEAD
use cosmos_sdk_proto::cosmos::{base::v1beta1::Coin, staking::v1beta1::MsgDelegate};
use cosmwasm_std::{
    attr, to_json_binary, CosmosMsg, DepsMut, Env, MessageInfo, QueryRequest, Response, Uint128,
    WasmMsg, WasmQuery,
=======
use cosmos_sdk_proto::{
    cosmos::base::v1beta1::Coin as ProtoCoin, cosmos::staking::v1beta1::MsgDelegate,
    traits::MessageExt,
};
use cosmwasm_std::{
    attr, to_json_binary, AnyMsg, Binary, CosmosMsg, DepsMut, Env, MessageInfo, QueryRequest,
    Response, StdError, Uint128, WasmMsg, WasmQuery,
>>>>>>> 496417e9
};
use cw20_base::msg::ExecuteMsg as Cw20ExecuteMsg;

use lst_common::{
<<<<<<< HEAD
    babylon_msg::{CosmosAny, MsgWrappedDelegate},
=======
    babylon::epoching::v1::MsgWrappedDelegate,
>>>>>>> 496417e9
    calculate_delegations,
    errors::HubError,
    types::{LstResult, ResponseType},
    validator::{QueryMsg::ValidatorsDelegation, ValidatorResponse},
    ContractError, ValidatorError,
};

use crate::{
    contract::{check_slashing, query_total_lst_token_issued},
    math::decimal_division,
    state::{StakeType, CONFIG, CURRENT_BATCH, PARAMETERS, STATE},
};

pub fn execute_stake(
    mut deps: DepsMut,
    env: Env,
    info: MessageInfo,
    stake_type: StakeType,
) -> LstResult<Response<ResponseType>> {
    let params = PARAMETERS.load(deps.storage)?;
    let staking_coin_denom = params.staking_coin_denom;

    let config = CONFIG.load(deps.storage)?;
    let sender = info.sender.clone();

    let reward_dispatcher_address = &config
        .reward_dispatcher_contract
        .ok_or(HubError::RewardDispatcherNotSet)?;

    //If stake type is StakeRewards, we need to check if the sender is the reward dispatcher contract
    if stake_type == StakeType::StakeRewards && sender != reward_dispatcher_address {
        return Err(ContractError::Unauthorized {});
    }

    let current_batch = CURRENT_BATCH.load(deps.storage)?;
    let requested_withdrawal_amount = current_batch.requested_lst_token_amount;

    if info.funds.len() > 1usize {
        return Err(HubError::OnlyOneCoinAllowed.into());
    }

    let payment = info
        .funds
        .iter()
        .find(|coin| coin.denom == staking_coin_denom && coin.amount > Uint128::zero())
        .ok_or(HubError::InvalidAmount)?;

    // check slashing and get the latest exchange rate
<<<<<<< HEAD
    let state = check_slashing(&mut deps, &env)?;
=======
    let state = check_slashing(&mut deps, env.clone())?;
>>>>>>> 496417e9

    let mut total_supply = query_total_lst_token_issued(deps.as_ref()).unwrap_or_default();

    let mint_amount = match stake_type {
        StakeType::LSTMint => decimal_division(payment.amount, state.lst_exchange_rate),
        StakeType::StakeRewards => Uint128::zero(),
    };

    total_supply += mint_amount;

    // state update
    STATE.update(deps.storage, |mut prev_state| -> LstResult<_> {
        match stake_type {
            StakeType::LSTMint => {
                prev_state.total_lst_token_amount += payment.amount;
                Ok(prev_state)
            }
            StakeType::StakeRewards => {
                prev_state.total_lst_token_amount += payment.amount;
                prev_state.update_lst_exchange_rate(total_supply, requested_withdrawal_amount);
                Ok(prev_state)
            }
        }
    })?;

    //validators management
    let validators_registry_contract = config
        .validators_registry_contract
        .ok_or(HubError::ValidatorRegistryNotSet)?;

    let validators: Vec<ValidatorResponse> =
        deps.querier.query(&QueryRequest::Wasm(WasmQuery::Smart {
            contract_addr: validators_registry_contract.to_string(),
            msg: to_json_binary(&ValidatorsDelegation {})?,
        }))?;

    if validators.is_empty() {
        return Err(ValidatorError::EmptyValidatorSet.into());
    }

    let delegations = calculate_delegations(payment.amount, validators.as_slice())?;

    let mut external_call_msgs: Vec<CosmosMsg> = vec![];
    for i in 0..delegations.len() {
        if delegations[i].is_zero() {
            continue;
        }
<<<<<<< HEAD
        let msg = MsgWrappedDelegate {
            msg: Some(MsgDelegate {
                delegator_address: env.contract.address.clone().to_string(),
                validator_address: validators[i].address.clone(),
                amount: Some(Coin {
                    denom: payment.denom.clone(),
                    amount: delegations[i].u128().to_string(),
                }),
            }),
        };
        external_call_msgs.push(msg.to_any());
=======

        let msg = prepare_wrapped_delegate_msg(
            payment.denom.to_string(),
            delegations[i].to_string(),
            env.contract.address.to_string(),
            validators[i].address.to_string(),
        )?;

        external_call_msgs.push(msg);
>>>>>>> 496417e9
    }

    //Skip minting of lst token in case of staking rewards
    if stake_type == StakeType::StakeRewards {
        let res = Response::new()
            .add_messages(external_call_msgs)
            .add_attributes(vec![
                attr("action", "stake_rewards"),
                attr("from", sender.clone()),
                attr("amount", payment.amount.to_string()),
            ]);
        return Ok(res);
    }

    // Create mint message
    let mint_msg = Cw20ExecuteMsg::Mint {
        recipient: sender.to_string(),
        amount: mint_amount,
    };

    let token_address = config.lst_token.ok_or(HubError::LstTokenNotSet)?;

    external_call_msgs.push(CosmosMsg::Wasm(WasmMsg::Execute {
        contract_addr: token_address.to_string(),
        msg: to_json_binary(&mint_msg)?,
        funds: vec![],
    }));

    let res = Response::new()
        .add_messages(external_call_msgs)
        .add_attributes(vec![
            attr("action", "mint"),
            attr("from", sender.clone()),
            attr("staked", payment.amount),
            attr("minted", mint_amount),
        ]);

    Ok(res)
}

fn prepare_wrapped_delegate_msg(
    denom: String,
    amount: String,
    delegator_address: String,
    validator_address: String,
) -> LstResult<CosmosMsg> {
    let coin = ProtoCoin { denom, amount };

    let delegate_msg = MsgDelegate {
        delegator_address,
        validator_address,
        amount: Some(coin),
    };

    let bytes = MsgWrappedDelegate {
        msg: Some(delegate_msg),
    }
    .to_bytes()
    .map_err(|_| StdError::generic_err("Failed to serialize MsgWrappedDelegate"))?;

    let msg: CosmosMsg = CosmosMsg::Any(AnyMsg {
        type_url: "/babylon.epoching.v1.MsgWrappedDelegate".to_string(),
        value: Binary::from(bytes),
    });

    return Ok(msg);
}<|MERGE_RESOLUTION|>--- conflicted
+++ resolved
@@ -1,9 +1,3 @@
-<<<<<<< HEAD
-use cosmos_sdk_proto::cosmos::{base::v1beta1::Coin, staking::v1beta1::MsgDelegate};
-use cosmwasm_std::{
-    attr, to_json_binary, CosmosMsg, DepsMut, Env, MessageInfo, QueryRequest, Response, Uint128,
-    WasmMsg, WasmQuery,
-=======
 use cosmos_sdk_proto::{
     cosmos::base::v1beta1::Coin as ProtoCoin, cosmos::staking::v1beta1::MsgDelegate,
     traits::MessageExt,
@@ -11,16 +5,11 @@
 use cosmwasm_std::{
     attr, to_json_binary, AnyMsg, Binary, CosmosMsg, DepsMut, Env, MessageInfo, QueryRequest,
     Response, StdError, Uint128, WasmMsg, WasmQuery,
->>>>>>> 496417e9
 };
 use cw20_base::msg::ExecuteMsg as Cw20ExecuteMsg;
 
 use lst_common::{
-<<<<<<< HEAD
-    babylon_msg::{CosmosAny, MsgWrappedDelegate},
-=======
     babylon::epoching::v1::MsgWrappedDelegate,
->>>>>>> 496417e9
     calculate_delegations,
     errors::HubError,
     types::{LstResult, ResponseType},
@@ -69,11 +58,7 @@
         .ok_or(HubError::InvalidAmount)?;
 
     // check slashing and get the latest exchange rate
-<<<<<<< HEAD
     let state = check_slashing(&mut deps, &env)?;
-=======
-    let state = check_slashing(&mut deps, env.clone())?;
->>>>>>> 496417e9
 
     let mut total_supply = query_total_lst_token_issued(deps.as_ref()).unwrap_or_default();
 
@@ -121,19 +106,6 @@
         if delegations[i].is_zero() {
             continue;
         }
-<<<<<<< HEAD
-        let msg = MsgWrappedDelegate {
-            msg: Some(MsgDelegate {
-                delegator_address: env.contract.address.clone().to_string(),
-                validator_address: validators[i].address.clone(),
-                amount: Some(Coin {
-                    denom: payment.denom.clone(),
-                    amount: delegations[i].u128().to_string(),
-                }),
-            }),
-        };
-        external_call_msgs.push(msg.to_any());
-=======
 
         let msg = prepare_wrapped_delegate_msg(
             payment.denom.to_string(),
@@ -143,7 +115,6 @@
         )?;
 
         external_call_msgs.push(msg);
->>>>>>> 496417e9
     }
 
     //Skip minting of lst token in case of staking rewards
