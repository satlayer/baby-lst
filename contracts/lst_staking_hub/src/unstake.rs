use cosmos_sdk_proto::cosmos::staking::v1beta1::MsgUndelegate;
use cosmwasm_std::{
    attr, coins, to_json_binary, BankMsg, CosmosMsg, Decimal, Decimal256, DecimalRangeExceeded,
    DepsMut, Env, MessageInfo, Response, Storage, Uint128, Uint256, WasmMsg,
};
use cw20::{AllowanceResponse, BalanceResponse, Cw20QueryMsg};
use cw20_base::msg::ExecuteMsg as Cw20ExecuteMsg;

use lst_common::{
    babylon_msg::{CosmosAny, MsgWrappedUndelegate},
    delegation::calculate_undelegations,
    errors::HubError,
    hub::{CurrentBatch, State, UnstakeHistory},
    to_checked_address,
    types::{LstResult, ProtoCoin, ResponseType},
    validator::ValidatorResponse,
    ContractError, SignedInt,
};

use crate::{
    contract::check_slashing,
    math::{decimal_multiplication, decimal_multiplication_256},
    state::{
        get_finished_amount, read_unstake_history, remove_unstake_wait_list, UnstakeType, CONFIG,
        CURRENT_BATCH, PARAMETERS, STATE, UNSTAKE_HISTORY, UNSTAKE_WAIT_LIST,
    },
};

// This method is entry point for the unstaking and records the unstaking request, handle token burning, prepares validator undelegation,
// ensure proper authorization and sufficient funds, and maintains proper state and history
pub(crate) fn execute_unstake(
    mut deps: DepsMut,
    env: Env,
    amount: Uint128,
    sender: String,
    flow: UnstakeType,
) -> LstResult<Response<ResponseType>> {
    // load current batch
    let mut current_batch = CURRENT_BATCH.load(deps.storage)?;

    // Store the unstake request in the current batch
    update_unstake_batch_wait_list(&mut deps, &mut current_batch, sender.clone(), amount)?;

    // Check if unstake batch epoch has completed. If completed, returns undelegation messages
    let mut messages =
        check_for_unstake_batch_epoch_completion(&mut deps, &env, &mut current_batch)?;

    // send burn message to the token contract
    let config = CONFIG.load(deps.storage)?;
    let lst_token_addr = config.lst_token.ok_or(HubError::LstTokenNotSet)?;

    // Use burn or burn from depending upon the type of unstake
    let burn_msg = match flow {
        UnstakeType::BurnFlow => Cw20ExecuteMsg::Burn { amount },
        UnstakeType::BurnFromFlow => {
            // check if user has sufficient balance
            let balance_response: BalanceResponse = deps.querier.query_wasm_smart(
                &lst_token_addr,
                &Cw20QueryMsg::Balance {
                    address: sender.clone(),
                },
            )?;
            if balance_response.balance < amount {
                return Err(ContractError::Hub(HubError::InsufficientFunds));
            }
            // Query the allowance granted to the contract
            let allowance_response: AllowanceResponse = deps.querier.query_wasm_smart(
                &lst_token_addr,
                &Cw20QueryMsg::Allowance {
                    owner: sender.clone(),
                    spender: env.contract.address.to_string(),
                },
            )?;
            if allowance_response.allowance < amount {
                return Err(ContractError::Hub(HubError::InsufficientAllowance));
            }

            Cw20ExecuteMsg::BurnFrom {
                owner: sender.clone(),
                amount,
            }
        }
    };

    messages.push(CosmosMsg::Wasm(WasmMsg::Execute {
        contract_addr: lst_token_addr.to_string(),
        msg: to_json_binary(&burn_msg)?,
        funds: vec![],
    }));

    let res = Response::new().add_messages(messages).add_attributes(vec![
        attr("action", "burn"),
        attr("from", sender),
        attr("burnt_amount", amount),
        attr("unstaked_amount", amount),
    ]);

    Ok(res)
}

// Checks if it's time to process unstaking requests based on epoch period, handles slashing events and updates exchange rate,
// triggers the undelegation process when needed, maintains proper state and batch information
fn check_for_unstake_batch_epoch_completion(
    deps: &mut DepsMut,
    env: &Env,
    current_batch: &mut CurrentBatch,
) -> LstResult<Vec<CosmosMsg>> {
    // read parameters
    let params = PARAMETERS.load(deps.storage)?;
    let epoch_period = params.epoch_length;

    // check if slashing has occurred and update the exchange rate
    let mut state = check_slashing(deps, &env)?;

    let current_time = env.block.time.seconds();
    let passed_time = current_time - state.last_unbonded_time;

    let mut messages: Vec<CosmosMsg> = vec![];

    // if the epoch period is passed, the undelegate message would be sent
    if passed_time > epoch_period {
        let mut undelegate_msgs =
            process_undelegations_for_batch(deps, env.clone(), current_batch, &mut state)?;
        messages.append(&mut undelegate_msgs);
    }

    // Store the new requested id in the batch
    CURRENT_BATCH.save(deps.storage, current_batch)?;

    // Store state's new exchange rate
    STATE.save(deps.storage, &state)?;

    Ok(messages)
}

// Provides a way to manually trigger the processing of unstaking requests
// Ensures that unstaking requests are processed even if not triggered by new requests
// Maintains proper state and generates necessary messages
pub fn execute_process_undelegations(mut deps: DepsMut, env: Env) -> LstResult<Response> {
    // load current batch
    let mut current_batch = CURRENT_BATCH.load(deps.storage)?;

    let messages = check_for_unstake_batch_epoch_completion(&mut deps, &env, &mut current_batch)?;

    let res = Response::new()
        .add_messages(messages)
        .add_attributes(vec![attr(
            "process undelegations",
            current_batch.id.to_string(),
        )]);

    Ok(res)
}

/// Store undelegation wait list per each batch
/// HashMap<user's address, <batch_id, requested_amount>
/// Update the total lst token unstake request as well as for user in the batch
fn update_unstake_batch_wait_list(
    deps: &mut DepsMut,
    current_batch: &mut CurrentBatch,
    sender_address: String,
    amount: Uint128,
) -> LstResult<()> {
    // add the unstaking amount to the current batch
    current_batch.requested_lst_token_amount += amount;

    let checked_sender = to_checked_address(deps.as_ref(), &sender_address)?;

    // Check if there's an existing amount for this batch
    let existing_amount =
        UNSTAKE_WAIT_LIST.may_load(deps.storage, (checked_sender.clone(), current_batch.id))?;

    let new_amount = match existing_amount {
        Some(current_amount) => current_amount + amount,
        None => amount,
    };

    // Save the amount for this batch
    UNSTAKE_WAIT_LIST.save(
        deps.storage,
        (checked_sender, current_batch.id),
        &new_amount,
    )?;

    Ok(())
}

// Users request to unstake their tokens. The contract collects these requests into batches.
// When processing a batch: calculates actual amounts to undelegate, creates messages to undelegate from validators,
// records the history for future withdrawal
fn process_undelegations_for_batch(
    deps: &mut DepsMut,
    env: Env,
    current_batch: &mut CurrentBatch,
    state: &mut State,
) -> LstResult<Vec<CosmosMsg>> {
    // Apply the current exchange rate
    let unstaked_amount_in_batch = decimal_multiplication(
        current_batch.requested_lst_token_amount,
        state.lst_exchange_rate,
    );

    // send undelegate requests to possibly more than one validators
    let undelegate_msgs =
        pick_validator_for_undelegation(deps, env.clone(), unstaked_amount_in_batch)?;

    state.total_staked_amount = state
        .total_staked_amount
        .checked_sub(unstaked_amount_in_batch)
        .map_err(|e| ContractError::Overflow(e.to_string()))?;

    // Store history for withdraw unstaked
    let history = UnstakeHistory {
        batch_id: current_batch.id,
        time: env.block.time.seconds(),
        lst_token_amount: current_batch.requested_lst_token_amount,
        lst_applied_exchange_rate: state.lst_exchange_rate,
        lst_withdraw_rate: state.lst_exchange_rate,
        released: false,
    };

    UNSTAKE_HISTORY.save(deps.storage, current_batch.id, &history)?;

    // batch info must be updated to new batch
    current_batch.id += 1;
    current_batch.requested_lst_token_amount = Uint128::zero();

    // last unstaked time must be updated to the current block time
    state.last_unbonded_time = env.block.time.seconds();

    Ok(undelegate_msgs)
}

// Selects and distributes the undelegation amount across validators
// Determines which validators to undelegate from
// Creates the necessary messages for the actual undelegation
fn pick_validator_for_undelegation(
    deps: &mut DepsMut,
    env: Env,
    claim: Uint128,
) -> LstResult<Vec<CosmosMsg>> {
    let params = PARAMETERS.load(deps.storage)?;
    let staking_coin_denom = params.staking_coin_denom;

    let mut messages: Vec<CosmosMsg> = vec![];

    let delegator_address = env.contract.address;
    let all_delegations = deps.querier.query_all_delegations(&delegator_address)?;

    let mut validators = all_delegations
        .iter()
        .map(|d| ValidatorResponse {
            total_delegated: d.amount.amount,
            address: d.validator.to_string(),
        })
        .collect::<Vec<ValidatorResponse>>();

    validators.sort_by(|v1, v2| v2.total_delegated.cmp(&v1.total_delegated));

    let undelegations = calculate_undelegations(claim, validators.clone())?;

    for (index, undelegated_amount) in undelegations.iter().enumerate() {
        if undelegated_amount.is_zero() {
            continue;
        }

        let msg = prepare_wrapped_undelegate_msg(
            staking_coin_denom.clone(),
            undelegated_amount.to_string(),
            delegator_address.to_string(),
            validators[index].address.to_string(),
        );

        messages.push(msg);
    }

    Ok(messages)
}

// This method is used to process the unstake requests that have already passed the unstaking period
// Anyone can call this method to process the unstake requests
pub fn execute_process_withdraw_requests(mut deps: DepsMut, env: Env) -> LstResult<Response> {
    let params = PARAMETERS.load(deps.storage)?;
    let unstake_cutoff_time = env.block.time.seconds() - params.unstaking_period;

    // Get hub balance
    let hub_balance = deps
        .querier
        .query_balance(&env.contract.address, &*params.staking_coin_denom)?
        .amount;

    process_withdraw_rate(&mut deps, unstake_cutoff_time, hub_balance)?;

    Ok(Response::new())
}

// This is designed for an accurate unstaked amount calculation. Execute while processing withdraw_unstaked
// Handles the calculation and update of withdrawal rates after slashing events
fn process_withdraw_rate(
    deps: &mut DepsMut,
    unstake_cutoff_time: u64,
    hub_balance: Uint128,
) -> LstResult<()> {
    let mut state = STATE.load(deps.storage)?;

    // Get all unprocessed histories
    let histories = get_unprocessed_histories(
        deps.storage,
        state.last_processed_batch,
        unstake_cutoff_time,
    )?;

    if histories.is_empty() {
        return Ok(());
    }

    // Calculate total unstaked amount
    let total_unstaked_amount = calculate_newly_added_unstaked_amount(histories.clone());

    let balance_change = SignedInt::from_subtraction(hub_balance, state.prev_hub_balance);
    let actual_unstaked_amount = balance_change.0;

    let slashed_amount =
        SignedInt::from_subtraction(total_unstaked_amount, Uint256::from(actual_unstaked_amount));

    // Process each history record
    for (batch_id, history) in histories {
        let new_withdraw_rate = calculate_new_withdraw_rate(
            history.lst_token_amount,
            history.lst_withdraw_rate,
            total_unstaked_amount,
            slashed_amount,
        );

        let mut unstake_history_batch = history;
        unstake_history_batch.lst_applied_exchange_rate = new_withdraw_rate.unwrap();
        unstake_history_batch.released = true;
        UNSTAKE_HISTORY.save(deps.storage, batch_id, &unstake_history_batch)?;
        state.last_processed_batch = batch_id;
    }

    STATE.save(deps.storage, &state)?;
    Ok(())
}

// Helper function to get unprocessed histories
// Only return the histories for which the unstaking cutoff time has passed, haven't been released yet and exists in storage
fn get_unprocessed_histories(
    storage: &dyn Storage,
    start_batch: u64,
    unstake_cutoff_time: u64,
<<<<<<< HEAD
) -> LstResult<Vec<(u64, UnstakeHistory)>> {
=======
) -> LstResult<Vec<(u64, UnStakeHistory)>> {
>>>>>>> 5966b9e4
    let mut histories = Vec::new();
    let mut batch_id = start_batch + 1;

    loop {
        match read_unstake_history(storage, batch_id) {
            Ok(h) => {
                if h.time > unstake_cutoff_time {
                    break;
                }
                if !h.released {
                    histories.push((batch_id, h));
                } else {
                    break;
                }
            }
            Err(_) => break,
        }
        batch_id += 1;
    }

    Ok(histories)
}

// Sums up actual unstaked amount using the burnt lst amount and withdraw rate at time of unstaking
// After slashing, the amount and rate is updated
<<<<<<< HEAD
fn calculate_newly_added_unstaked_amount(histories: Vec<(u64, UnstakeHistory)>) -> Uint256 {
=======
fn calculate_newly_added_unstaked_amount(histories: Vec<(u64, UnStakeHistory)>) -> Uint256 {
>>>>>>> 5966b9e4
    let total_unstaked_amount = histories.iter().fold(Uint256::zero(), |acc, (_, history)| {
        let lst_burnt_amount = Uint256::from(history.lst_token_amount);
        let lst_historical_rate = Decimal256::from(history.lst_withdraw_rate);
        let lst_unstaked_amount = decimal_multiplication_256(lst_burnt_amount, lst_historical_rate);
        acc + lst_unstaked_amount
    });

    total_unstaked_amount
}

// Handle slashing events and adjusting withdrawal rates
// This method calculates a new withdrawal rate for a batch of unstaked tokens after a slashing event has occured.
// It ensures that the impact of slashing is properly distributed across different batches of unstaked tokens.
fn calculate_new_withdraw_rate(
    total_lst_burnt: Uint128,
    withdraw_rate: Decimal,
    total_unstaked_amount: Uint256,
    slashed_amount: SignedInt,
) -> LstResult<Decimal> {
    if total_lst_burnt.is_zero() || total_unstaked_amount.is_zero() || slashed_amount.0.is_zero() {
        return Ok(withdraw_rate);
    }

    // calculate the unstaked amount of the batch using the withdraw rate
    let burnt_amount_of_batch = Uint256::from(total_lst_burnt);
    let historical_rate_of_batch = Decimal256::from(withdraw_rate);
    let unstaked_amount_of_batch =
        decimal_multiplication_256(burnt_amount_of_batch, historical_rate_of_batch);

    // Calculate batch weight and slashed amount in one step
    let batch_slashing_weight =
        Decimal256::from_ratio(unstaked_amount_of_batch, total_unstaked_amount);
    let slashed_amount_of_batch =
        decimal_multiplication_256(Uint256::from(slashed_amount.0), batch_slashing_weight);

    // Handle slashing adjustment based on direction
    let actual_unstaked_amount_of_batch = if slashed_amount.1 {
        // Negative slashing: add to unstaked amount
        unstaked_amount_of_batch + slashed_amount_of_batch
    } else {
        // Positive slashing: subtract from unstaked amount
        unstaked_amount_of_batch
            .checked_sub(slashed_amount_of_batch)
            .unwrap_or(Uint256::zero())
    };

    // Calculate and return new rate
    Ok(
        Decimal256::from_ratio(actual_unstaked_amount_of_batch, burnt_amount_of_batch)
            .try_into()
            .map_err(|e: DecimalRangeExceeded| ContractError::Overflow(e.to_string()))?,
    )
}

// Process the withdrawal of unstaked tokens by users
// This method allows users to withdraw their unstaked tokens after the unstaking period has elapsed. It handles the calculation of
// withdrawable amounts, updates the state, and send the tokens to the user.
pub fn execute_withdraw_unstaked(
    mut deps: DepsMut,
    env: Env,
    info: MessageInfo,
) -> LstResult<Response<ResponseType>> {
    // Early parameter loading
    let params = PARAMETERS.load(deps.storage)?;
    let unstake_cutoff_time = env.block.time.seconds() - params.unstaking_period;

    // Get hub balance
    let hub_balance = deps
        .querier
        .query_balance(&env.contract.address, &*params.staking_coin_denom)?
        .amount;

    // Process withdrawal rate first (MUST be before get_finished_amount)
    process_withdraw_rate(&mut deps, unstake_cutoff_time, hub_balance)?;

    // Get withdrawable amount after rates are updated
    let (withdraw_amount, deprecated_batches) =
        get_finished_amount(deps.storage, info.sender.clone())?;

    // Early validation
    if withdraw_amount.is_zero() {
        return Err(lst_common::ContractError::Hub(
            HubError::NoWithdrawableAssets,
        ));
    }

    // Clean up and state update
    remove_unstake_wait_list(deps.storage, deprecated_batches, info.sender.clone())?;

    let prev_balance = hub_balance
        .checked_sub(withdraw_amount)
        .map_err(|e| ContractError::Overflow(e.to_string()))?;

    STATE.update(deps.storage, |mut state| -> LstResult<_> {
        state.prev_hub_balance = prev_balance;
        Ok(state)
    })?;

    // Create response
    Ok(Response::new()
        .add_message(BankMsg::Send {
            to_address: info.sender.to_string(),
            amount: coins(withdraw_amount.u128(), &*params.staking_coin_denom),
        })
        .add_attributes(vec![
            attr("action", "finish_burn"),
            attr("from", env.contract.address),
            attr("amount", withdraw_amount),
        ]))
}

// Prepare the custom wrapped undelegate message
fn prepare_wrapped_undelegate_msg(
    denom: String,
    amount: String,
    delegator_address: String,
    validator_address: String,
) -> CosmosMsg {
    let coin = ProtoCoin { denom, amount };

    let undelegate_msg = MsgUndelegate {
        delegator_address,
        validator_address,
        amount: Some(coin),
    };

    MsgWrappedUndelegate {
        msg: Some(undelegate_msg),
    }
    .to_any()
}<|MERGE_RESOLUTION|>--- conflicted
+++ resolved
@@ -349,11 +349,7 @@
     storage: &dyn Storage,
     start_batch: u64,
     unstake_cutoff_time: u64,
-<<<<<<< HEAD
 ) -> LstResult<Vec<(u64, UnstakeHistory)>> {
-=======
-) -> LstResult<Vec<(u64, UnStakeHistory)>> {
->>>>>>> 5966b9e4
     let mut histories = Vec::new();
     let mut batch_id = start_batch + 1;
 
@@ -379,11 +375,7 @@
 
 // Sums up actual unstaked amount using the burnt lst amount and withdraw rate at time of unstaking
 // After slashing, the amount and rate is updated
-<<<<<<< HEAD
 fn calculate_newly_added_unstaked_amount(histories: Vec<(u64, UnstakeHistory)>) -> Uint256 {
-=======
-fn calculate_newly_added_unstaked_amount(histories: Vec<(u64, UnStakeHistory)>) -> Uint256 {
->>>>>>> 5966b9e4
     let total_unstaked_amount = histories.iter().fold(Uint256::zero(), |acc, (_, history)| {
         let lst_burnt_amount = Uint256::from(history.lst_token_amount);
         let lst_historical_rate = Decimal256::from(history.lst_withdraw_rate);
