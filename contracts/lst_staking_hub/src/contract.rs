use cosmos_sdk_proto::{
    cosmos::base::v1beta1::Coin as ProtoCoin, cosmos::staking::v1beta1::MsgBeginRedelegate,
    traits::MessageExt,
};
use cosmwasm_std::{
    attr, entry_point, from_json, to_json_binary, AnyMsg, Binary, Coin, CosmosMsg, Decimal, Deps,
    DepsMut, DistributionMsg, Env, MessageInfo, QueryRequest, Response, StdError, Uint128, WasmMsg,
    WasmQuery,
};

use cw2::set_contract_version;

use cw20::Cw20ReceiveMsg;
use lst_common::{
    babylon::epoching::v1::MsgWrappedBeginRedelegate,
    errors::HubError,
    hub::{
        Config, CurrentBatch, Cw20HookMsg, ExecuteMsg, InstantiateMsg, Parameters, QueryMsg, State,
    },
    types::LstResult,
    ContractError,
};

use crate::config::{execute_update_config, execute_update_params};
use crate::query::{
    query_config, query_current_batch, query_parameters, query_state, query_unstake_requests,
    query_unstake_requests_limitation, query_withdrawable_unstaked,
};
use crate::stake::execute_stake;
use crate::state::{StakeType, UnstakeType, CONFIG, CURRENT_BATCH, PARAMETERS, STATE};
use crate::unstake::{execute_process_undelegations, execute_unstake, execute_withdraw_unstaked};
use cw20_base::{msg::QueryMsg as Cw20QueryMsg, state::TokenInfo};
use lst_common::rewards_msg::ExecuteMsg::DispatchRewards;

const CONTRACT_NAME: &str = "crates.io:lst-staking-hub";
const CONTRACT_VERSION: &str = env!("CARGO_PKG_VERSION");

#[cfg_attr(not(feature = "library"), entry_point)]
pub fn instantiate(
    deps: DepsMut,
    env: Env,
    info: MessageInfo,
    msg: InstantiateMsg,
) -> LstResult<Response> {
    set_contract_version(deps.storage, CONTRACT_NAME, CONTRACT_VERSION)?;

    let data = Config {
        owner: info.sender,
        lst_token: None,
        validators_registry_contract: None,
        reward_dispatcher_contract: None,
    };
    CONFIG.save(deps.storage, &data)?;

    // store state
    let state = State {
        lst_exchange_rate: Decimal::one(),
        total_lst_token_amount: Uint128::zero(),
        last_index_modification: env.block.time.seconds(),
        prev_hub_balance: Uint128::zero(),
        last_unbonded_time: env.block.time.seconds(),
        last_processed_batch: 0u64,
    };
    STATE.save(deps.storage, &state)?;

    // Instantiate parameters
    let params = Parameters {
        epoch_length: msg.epoch_length,
        staking_coin_denom: msg.staking_coin_denom,
        paused: false,
        unstaking_period: msg.unstaking_period,
    };
    PARAMETERS.save(deps.storage, &params)?;

    // Instantiate current batch
    let batch = CurrentBatch {
        id: 1,
        requested_lst_token_amount: Default::default(),
    };
    CURRENT_BATCH.save(deps.storage, &batch)?;

    Ok(Response::new())
}

#[cfg_attr(not(feature = "library"), entry_point)]
pub fn execute(deps: DepsMut, env: Env, info: MessageInfo, msg: ExecuteMsg) -> LstResult<Response> {
    if let ExecuteMsg::UpdateParams {
        pause,
        epoch_length,
        unstaking_period,
    } = msg
    {
        return execute_update_params(deps, env, info, pause, epoch_length, unstaking_period);
    }

    let params: Parameters = PARAMETERS.load(deps.storage)?;
    if params.paused {
        return Err(ContractError::Hub(HubError::Paused));
    }

    match msg {
        ExecuteMsg::Receive(msg) => receive_cw20(deps, env, info, msg),
        ExecuteMsg::Stake {} => execute_stake(deps, env, info, StakeType::LSTMint),
        ExecuteMsg::StakeRewards {} => execute_stake(deps, env, info, StakeType::StakeRewards),
        ExecuteMsg::Unstake { amount } => execute_unstake(
            deps,
            env,
            amount,
            info.sender.to_string(),
            UnstakeType::BurnFromFlow,
        ),
        ExecuteMsg::WithdrawUnstaked {} => execute_withdraw_unstaked(deps, env, info),
        ExecuteMsg::CheckSlashing {} => execute_slashing(deps, env),
        ExecuteMsg::UpdateParams {
            pause,
            epoch_length,
            unstaking_period,
        } => execute_update_params(deps, env, info, pause, epoch_length, unstaking_period),
        ExecuteMsg::UpdateConfig {
            owner,
            lst_token,
            validator_registry,
            reward_dispatcher,
        } => execute_update_config(
            deps,
            env,
            info,
            owner,
            lst_token,
            validator_registry,
            reward_dispatcher,
        ),
        ExecuteMsg::RedelegateProxy {
            src_validator,
            redelegations,
        } => execute_redelegate_proxy(deps, env, info, src_validator, redelegations),
        ExecuteMsg::UpdateGlobalIndex {} => execute_update_global_index(deps, env),
        ExecuteMsg::ProcessUndelegations {} => execute_process_undelegations(deps, env),
    }
}

#[cfg_attr(not(feature = "library"), entry_point)]
pub fn query(deps: Deps, env: Env, msg: QueryMsg) -> LstResult<Binary> {
    match msg {
        QueryMsg::Config {} => Ok(to_json_binary(&query_config(deps)?)?),
        QueryMsg::ExchangeRate {} => {
            let state = query_state(deps, env)?;
            Ok(to_json_binary(&state.lst_exchange_rate)?)
        }
        QueryMsg::Parameters {} => Ok(to_json_binary(&query_parameters(deps)?)?),
        QueryMsg::State {} => Ok(to_json_binary(&query_state(deps, env)?)?),
        QueryMsg::CurrentBatch {} => Ok(to_json_binary(&query_current_batch(deps)?)?),
        QueryMsg::WithdrawableUnstaked { address } => Ok(to_json_binary(
            &query_withdrawable_unstaked(deps, env, address)?,
        )?),
        QueryMsg::UnstakeRequests { address } => {
            Ok(to_json_binary(&query_unstake_requests(deps, address)?)?)
        }
        QueryMsg::AllHistory { start_from, limit } => Ok(to_json_binary(
            &query_unstake_requests_limitation(deps, start_from, limit)?,
        )?),
    }
}

// Handler for tracking slashing
pub fn execute_slashing(mut deps: DepsMut, env: Env) -> LstResult<Response> {
    // call slashing
    let state = check_slashing(&mut deps, env)?;
    Ok(Response::new().add_attributes(vec![
        attr("action", "check_slashing"),
        attr("new_lst_exchange_rate", state.lst_exchange_rate.to_string()),
    ]))
}

// Check if slashing has happened and return the slashed amount
pub fn check_slashing(deps: &mut DepsMut, env: Env) -> LstResult<State> {
    let state = query_actual_state(deps.as_ref(), env)?;

    STATE.save(deps.storage, &state)?;
    Ok(state)
}

pub(crate) fn query_total_lst_token_issued(deps: Deps) -> LstResult<Uint128> {
    let token_address = &CONFIG
        .load(deps.storage)?
        .lst_token
        .ok_or(HubError::LstTokenNotSet)?;

    let token_info: TokenInfo = deps.querier.query(&QueryRequest::Wasm(WasmQuery::Smart {
        contract_addr: token_address.to_string(),
        msg: to_json_binary(&Cw20QueryMsg::TokenInfo {})?,
    }))?;

    Ok(token_info.total_supply)
}

pub fn query_actual_state(deps: Deps, env: Env) -> LstResult<State> {
    let mut state = STATE.load(deps.storage)?;
    let delegations = deps.querier.query_all_delegations(env.contract.address)?;
    if delegations.is_empty() {
        return Ok(state);
    }

    // read params
    let params = PARAMETERS.load(deps.storage)?;
    let staking_coin_denom = params.staking_coin_denom;

    // check the actual bonded amount
    let mut actual_total_staked = Uint128::zero();
    for delegation in &delegations {
        if delegation.amount.denom == staking_coin_denom {
            actual_total_staked += delegation.amount.amount;
        }
    }

    // Check the amount that contract thinks is staked
    let state_total_staked = state.total_lst_token_amount;
    if state_total_staked.is_zero() {
        return Ok(state);
    }

    // Need total issued for updating the exchange rate
    let lst_total_issued = query_total_lst_token_issued(deps)?;
    let current_batch = CURRENT_BATCH.load(deps.storage)?;
    let current_requested_lst_token_amount = current_batch.requested_lst_token_amount;

    if state_total_staked.u128() > actual_total_staked.u128() {
        state.total_lst_token_amount = actual_total_staked;
    }

    state.update_lst_exchange_rate(lst_total_issued, current_requested_lst_token_amount);

    Ok(state)
}

pub fn execute_redelegate_proxy(
    deps: DepsMut,
    env: Env,
    info: MessageInfo,
    src_validator: String,
    redelegations: Vec<(String, Coin)>,
) -> LstResult<Response> {
    let sender = info.sender;
    let config = CONFIG.load(deps.storage)?;
    let validator_registry_addr = config
        .validators_registry_contract
        .ok_or_else(|| ContractError::Hub(HubError::ValidatorRegistryNotSet))?;

    if sender != validator_registry_addr && sender != config.owner {
        return Err(ContractError::Unauthorized {});
    }

    let messages: Vec<CosmosMsg> = redelegations
        .into_iter()
        .map(|(dst_validator, amount)| {
            prepare_wrapped_begin_redelegate_msg(
                amount.denom,
                amount.amount.to_string(),
                env.contract.address.to_string(),
                src_validator.clone(),
                dst_validator,
            )
        })
        .collect::<LstResult<Vec<_>>>()?;

    let res = Response::new().add_messages(messages);
    Ok(res)
}

// cw20 token receive handler
pub fn receive_cw20(
    deps: DepsMut,
    env: Env,
    info: MessageInfo,
    cw20_msg: Cw20ReceiveMsg,
) -> LstResult<Response> {
    // only lst token contract can execute this message
    let config = CONFIG.load(deps.storage)?;
    let lst_token_addr = config
        .lst_token
        .ok_or_else(|| ContractError::Hub(HubError::LstTokenNotSet))?;

    match from_json(&cw20_msg.msg)? {
        Cw20HookMsg::UnStake {} => {
            if info.sender == lst_token_addr {
<<<<<<< HEAD
                execute_unstake(
                    deps,
                    env,
                    cw20_msg.amount,
                    info.sender.to_string(),
                    UnstakeType::BurnFlow,
                )
=======
                execute_unstake(deps, env, cw20_msg.amount, cw20_msg.sender)
>>>>>>> 5d907634
            } else {
                Err(ContractError::Unauthorized {})
            }
        }
    }
}

pub fn execute_update_global_index(deps: DepsMut, env: Env) -> LstResult<Response> {
    let mut messages: Vec<CosmosMsg> = vec![];

    let config = CONFIG.load(deps.storage)?;
    let reward_address = &config
        .reward_dispatcher_contract
        .ok_or(HubError::RewardDispatcherNotSet)?;

    // Send withdraw message
    let mut withdraw_msgs = withdraw_all_rewards(&deps, env.contract.address.to_string())?;
    messages.append(&mut withdraw_msgs);

    messages.push(CosmosMsg::Wasm(WasmMsg::Execute {
        contract_addr: reward_address.to_string(),
        msg: to_json_binary(&DispatchRewards {})?,
        funds: vec![],
    }));

    //update state last modified time
    STATE.update(deps.storage, |mut last_state| -> LstResult<_> {
        last_state.last_index_modification = env.block.time.seconds();
        Ok(last_state)
    })?;

    let res = Response::new()
        .add_messages(messages)
        .add_attributes(vec![attr("action", "update_global_index")]);
    Ok(res)
}

fn withdraw_all_rewards(deps: &DepsMut, delegator: String) -> LstResult<Vec<CosmosMsg>> {
    let mut messages: Vec<CosmosMsg> = vec![];

    let delegations = deps.querier.query_all_delegations(delegator)?;

    if !delegations.is_empty() {
        for delegation in delegations {
            let msg: CosmosMsg =
                CosmosMsg::Distribution(DistributionMsg::WithdrawDelegatorReward {
                    validator: delegation.validator,
                });
            messages.push(msg);
        }
    }

    Ok(messages)
}

fn prepare_wrapped_begin_redelegate_msg(
    denom: String,
    amount: String,
    delegator_address: String,
    validator_src_address: String,
    validator_dst_address: String,
) -> LstResult<CosmosMsg> {
    let coin = ProtoCoin { denom, amount };

    let redelegate_msg = MsgBeginRedelegate {
        delegator_address,
        validator_src_address,
        validator_dst_address,
        amount: Some(coin),
    };

    let bytes = MsgWrappedBeginRedelegate {
        msg: Some(redelegate_msg),
    }
    .to_bytes()
    .map_err(|_| StdError::generic_err("Failed to serialize MsgWrappedBeginRedelegate"))?;

    let msg: CosmosMsg = CosmosMsg::Any(AnyMsg {
        type_url: "/babylon.epoching.v1.MsgWrappedBeginRedelegate".to_string(),
        value: Binary::from(bytes),
    });

    return Ok(msg);
}<|MERGE_RESOLUTION|>--- conflicted
+++ resolved
@@ -283,17 +283,13 @@
     match from_json(&cw20_msg.msg)? {
         Cw20HookMsg::UnStake {} => {
             if info.sender == lst_token_addr {
-<<<<<<< HEAD
                 execute_unstake(
                     deps,
                     env,
                     cw20_msg.amount,
-                    info.sender.to_string(),
+                    cw20_msg.sender,
                     UnstakeType::BurnFlow,
                 )
-=======
-                execute_unstake(deps, env, cw20_msg.amount, cw20_msg.sender)
->>>>>>> 5d907634
             } else {
                 Err(ContractError::Unauthorized {})
             }
