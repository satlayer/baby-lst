use cosmwasm_std::{
    entry_point, to_json_binary, Binary, Deps, DepsMut, Env, MessageInfo, Response, StdResult,
};
use cw2::set_contract_version;

use lst_common::{
    hub::{ExecuteMsg, InstantiateMsg, QueryMsg},
    ContractError,
};

use crate::config::{execute_update_config, execute_update_params};
use crate::staking::{
    execute_claim_rewards_and_restake, execute_stake, execute_unstake, execute_withdraw_unstaked,
};
use crate::state::{CONFIG, TOTAL_STAKED};

const CONTRACT_NAME: &str = "crates.io:lst-staking-hub";
const CONTRACT_VERSION: &str = env!("CARGO_PKG_VERSION");

#[cfg_attr(not(feature = "library"), entry_point)]
pub fn instantiate(
    deps: DepsMut,
    _env: Env,
    _info: MessageInfo,
    _msg: InstantiateMsg,
) -> Result<Response, ContractError> {
    set_contract_version(deps.storage, CONTRACT_NAME, CONTRACT_VERSION)?;

    todo!()
}

#[cfg_attr(not(feature = "library"), entry_point)]
pub fn execute(
    deps: DepsMut,
    env: Env,
    info: MessageInfo,
    msg: ExecuteMsg,
) -> Result<Response, ContractError> {
    match msg {
        ExecuteMsg::UpdateConfig {
            lst_token,
            staking_denom,
        } => execute_update_config(deps, env, info, lst_token, staking_denom),
        ExecuteMsg::Stake { amount } => execute_stake(deps, env, info, amount),
        ExecuteMsg::Unstake { amount } => execute_unstake(deps, env, info, amount),
        ExecuteMsg::WithdrawUnstaked {} => execute_withdraw_unstaked(deps, env, info),
        ExecuteMsg::ClaimRewardsAndRestake {} => execute_claim_rewards_and_restake(deps, env, info),
        ExecuteMsg::UpdateParams { pause } => execute_update_params(deps, env, info, pause),
        ExecuteMsg::CheckSlashing {} => todo!(),
        ExecuteMsg::RedelegateProxy {
            src_validator: _,
            redelegations: _,
        } => todo!(),
<<<<<<< HEAD
=======
        ExecuteMsg::StakeRewards {} => todo!(),
>>>>>>> 55d870b0
    }
}

#[cfg_attr(not(feature = "library"), entry_point)]
pub fn query(deps: Deps, _env: Env, msg: QueryMsg) -> StdResult<Binary> {
    match msg {
        QueryMsg::Config {} => {
            let config = CONFIG.load(deps.storage)?;
            to_json_binary(&config)
        }
        QueryMsg::TotalStaked {} => {
            let total = TOTAL_STAKED.load(deps.storage)?;
            to_json_binary(&total)
        }
        QueryMsg::ExchangeRate {} => {
            todo!()
        }
        QueryMsg::Parameters {} => todo!(),
    }
}<|MERGE_RESOLUTION|>--- conflicted
+++ resolved
@@ -51,10 +51,8 @@
             src_validator: _,
             redelegations: _,
         } => todo!(),
-<<<<<<< HEAD
-=======
+
         ExecuteMsg::StakeRewards {} => todo!(),
->>>>>>> 55d870b0
     }
 }
 
