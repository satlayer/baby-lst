--- conflicted
+++ resolved
@@ -128,22 +128,9 @@
 }
 
 #[cfg_attr(not(feature = "library"), entry_point)]
-<<<<<<< HEAD
-pub fn query(deps: Deps, _env: Env, msg: QueryMsg) -> LstResult<Binary> {
-    match msg {
-        QueryMsg::Config {} => {
-            let config = CONFIG.load(deps.storage)?;
-            Ok(to_json_binary(&config)?)
-        }
-        QueryMsg::TotalStaked {} => {
-            let total = TOTAL_STAKED.load(deps.storage)?;
-            Ok(to_json_binary(&total)?)
-        }
-=======
 pub fn query(deps: Deps, env: Env, msg: QueryMsg) -> LstResult<Binary> {
     match msg {
         QueryMsg::Config {} => Ok(to_json_binary(&query_config(deps)?)?),
->>>>>>> 0c61a3da
         QueryMsg::ExchangeRate {} => {
             let state = query_state(deps, env)?;
             Ok(to_json_binary(&state.lst_exchange_rate)?)
