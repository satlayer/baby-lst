--- conflicted
+++ resolved
@@ -1,10 +1,3 @@
-<<<<<<< HEAD
-use cosmos_sdk_proto::cosmos::base::v1beta1::Coin as SdkProtoCoin;
-use cosmos_sdk_proto::cosmos::staking::v1beta1::MsgBeginRedelegate;
-use cosmwasm_std::{
-    attr, entry_point, from_json, to_json_binary, Binary, Coin as CwStdCoin, CosmosMsg, Decimal,
-    Deps, DepsMut, DistributionMsg, Env, MessageInfo, QueryRequest, Response, Uint128, WasmMsg,
-=======
 use cosmos_sdk_proto::{
     cosmos::base::v1beta1::Coin as ProtoCoin, cosmos::staking::v1beta1::MsgBeginRedelegate,
     traits::MessageExt,
@@ -12,32 +5,21 @@
 use cosmwasm_std::{
     attr, entry_point, from_json, to_json_binary, AnyMsg, Binary, Coin, CosmosMsg, Decimal, Deps,
     DepsMut, DistributionMsg, Env, MessageInfo, QueryRequest, Response, StdError, Uint128, WasmMsg,
->>>>>>> 496417e9
     WasmQuery,
 };
 
 use cw2::set_contract_version;
 
 use cw20::Cw20ReceiveMsg;
-<<<<<<< HEAD
-use lst_common::babylon_msg::{CosmosAny, MsgWrappedBeginRedelegate};
-use lst_common::errors::HubError;
-use lst_common::hub::{
-    Config, CurrentBatch, Cw20HookMsg, ExecuteMsg, InstantiateMsg, Parameters, QueryMsg, State,
-};
-use lst_common::types::{LstResult, ResponseType};
-use lst_common::ContractError;
-=======
 use lst_common::{
     babylon::epoching::v1::MsgWrappedBeginRedelegate,
     errors::HubError,
     hub::{
         Config, CurrentBatch, Cw20HookMsg, ExecuteMsg, InstantiateMsg, Parameters, QueryMsg, State,
     },
-    types::LstResult,
-    ContractError,
 };
->>>>>>> 496417e9
+use lst_common::types::{LstResult, ResponseType};
+use lst_common::ContractError;
 
 use crate::config::{execute_update_config, execute_update_params};
 use crate::constants::{MAX_EPOCH_LENGTH, MAX_UNSTAKING_PERIOD};
@@ -294,20 +276,6 @@
     let messages: Vec<CosmosMsg<ResponseType>> = redelegations
         .into_iter()
         .map(|(dst_validator, amount)| {
-<<<<<<< HEAD
-            MsgWrappedBeginRedelegate {
-                msg: Some(MsgBeginRedelegate {
-                    delegator_address: env.contract.address.to_string(),
-                    validator_src_address: src_validator.clone(),
-                    validator_dst_address: dst_validator,
-                    amount: Some(SdkProtoCoin {
-                        amount: amount.amount.to_string(),
-                        denom: amount.denom,
-                    }),
-                }),
-            }
-            .to_any()
-=======
             prepare_wrapped_begin_redelegate_msg(
                 amount.denom,
                 amount.amount.to_string(),
@@ -315,7 +283,6 @@
                 src_validator.clone(),
                 dst_validator,
             )
->>>>>>> 496417e9
         })
         .collect::<LstResult<Vec<_>>>()?;
 
