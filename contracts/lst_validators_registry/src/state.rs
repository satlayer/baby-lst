<<<<<<< HEAD
=======
use cosmwasm_schema::cw_serde;
use cosmwasm_std::Addr;
>>>>>>> 73c8b49b
use cw_storage_plus::{Item, Map};
use lst_common::validators_msg::{Config, Validator};

pub const CONFIG: Item<Config> = Item::new("config");
<<<<<<< HEAD
pub const VALIDATOR_REGISTRY: Map<&[u8], Validator> = Map::new("validator_registry");
=======
pub const VALIDATOR_REGISTRY: Map<&[u8], Validator> = Map::new("validator_registry");

#[cw_serde]
pub struct Config {
    pub owner: Addr,
    pub hub_contract: Addr,
}

#[cw_serde]
pub struct Validator {
    pub address: String,
}
>>>>>>> 73c8b49b
<|MERGE_RESOLUTION|>--- conflicted
+++ resolved
@@ -1,25 +1,5 @@
-<<<<<<< HEAD
-=======
-use cosmwasm_schema::cw_serde;
-use cosmwasm_std::Addr;
->>>>>>> 73c8b49b
 use cw_storage_plus::{Item, Map};
-use lst_common::validators_msg::{Config, Validator};
+use lst_common::validator::{Config, Validator};
 
 pub const CONFIG: Item<Config> = Item::new("config");
-<<<<<<< HEAD
-pub const VALIDATOR_REGISTRY: Map<&[u8], Validator> = Map::new("validator_registry");
-=======
-pub const VALIDATOR_REGISTRY: Map<&[u8], Validator> = Map::new("validator_registry");
-
-#[cw_serde]
-pub struct Config {
-    pub owner: Addr,
-    pub hub_contract: Addr,
-}
-
-#[cw_serde]
-pub struct Validator {
-    pub address: String,
-}
->>>>>>> 73c8b49b
+pub const VALIDATOR_REGISTRY: Map<&[u8], Validator> = Map::new("validator_registry");