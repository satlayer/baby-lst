use cosmwasm_std::StdError;
use thiserror::Error;

#[derive(Error, Debug, PartialEq)]
pub enum ContractError {
    #[error("{0}")]
    Std(#[from] StdError),

    #[error("Unauthorized")]
    Unauthorized {},
    #[error("Failed to init contact")]
    FailedToInitContract,

    #[error("Invalid Address")]
    InvalidAddress,

    #[error("Failed to init contact")]
    FailedToInitContract,

    #[error("Invalid Address")]
    InvalidAddress,

    #[error("Insufficient funds")]
    InsufficientFunds {},

    #[error("Invalid amount")]
    InvalidAmount {},

    #[error("Invalid reward rate")]
    InvalidRewardRate {},

    #[error("{0}")]
    Overflow(String),

<<<<<<< HEAD
=======
    #[error("Hub contract paused")]
    HubPaused,

>>>>>>> 55d870b0
    #[error(transparent)]
    Validator(#[from] ValidatorError),
}

#[derive(Error, Debug, PartialEq)]
#[error("Validator error: {0}")]
pub enum ValidatorError {
    #[error("Cannot remove the last validator in the registry")]
    LastValidatorRemovalNotAllowed,

    #[error("Empty validator set")]
    EmptyValidatorSet,

    #[error("Complete redelegation failed")]
    DistributionFailed,

    #[error("Undelegation amount exceeds total delegations")]
    ExceedUndelegation,
}<|MERGE_RESOLUTION|>--- conflicted
+++ resolved
@@ -32,12 +32,9 @@
     #[error("{0}")]
     Overflow(String),
 
-<<<<<<< HEAD
-=======
     #[error("Hub contract paused")]
     HubPaused,
 
->>>>>>> 55d870b0
     #[error(transparent)]
     Validator(#[from] ValidatorError),
 }
