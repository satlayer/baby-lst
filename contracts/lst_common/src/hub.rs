--- conflicted
+++ resolved
@@ -1,11 +1,7 @@
 use cosmwasm_schema::{cw_serde, QueryResponses};
-<<<<<<< HEAD
-use cosmwasm_std::{to_json_binary, Addr, Coin, Deps, QueryRequest, StdResult, Uint128, WasmQuery};
-=======
 use cosmwasm_std::{
-    to_json_binary, CanonicalAddr, Coin, Decimal, Deps, QueryRequest, StdResult, Uint128, WasmQuery,
+    to_json_binary, Addr, Coin, Decimal, Deps, QueryRequest, StdResult, Uint128, WasmQuery,
 };
->>>>>>> 0c61a3da
 use cw20::Cw20ReceiveMsg;
 use schemars::JsonSchema;
 use serde::{Deserialize, Serialize};
