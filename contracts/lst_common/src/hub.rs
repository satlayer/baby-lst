--- conflicted
+++ resolved
@@ -55,11 +55,8 @@
         src_validator: String,
         redelegations: Vec<(String, Coin)>,
     },
-<<<<<<< HEAD
-=======
 
     StakeRewards {},
->>>>>>> 55d870b0
 }
 
 // check hub contract pause status
