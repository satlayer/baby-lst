[package]
name = "lst_common"
version.workspace = true
edition.workspace = true
authors.workspace = true
repository.workspace = true

[lib]
crate-type = ["cdylib", "rlib"]

[dependencies]
cosmwasm-schema.workspace = true
cosmwasm-std.workspace = true
thiserror.workspace = true
schemars.workspace = true
serde.workspace = true
cw20.workspace = true
<<<<<<< HEAD

cosmos-sdk-proto.workspace = true

prost = { version = "0.13.3", default-features = false }
=======
cosmos-sdk-proto = { workspace = true }
prost = { workspace = true }
>>>>>>> 496417e9
<|MERGE_RESOLUTION|>--- conflicted
+++ resolved
@@ -15,12 +15,5 @@
 schemars.workspace = true
 serde.workspace = true
 cw20.workspace = true
-<<<<<<< HEAD
-
-cosmos-sdk-proto.workspace = true
-
-prost = { version = "0.13.3", default-features = false }
-=======
 cosmos-sdk-proto = { workspace = true }
-prost = { workspace = true }
->>>>>>> 496417e9
+prost = { workspace = true, default-features = false }